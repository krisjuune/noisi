import numpy as np
from noisi_v1 import WaveField, NoiseSource
from scipy.signal import fftconvolve
from scipy.interpolate import interp1d
from obspy.signal.invsim import cosine_taper
import matplotlib.pyplot as plt
from math import pi


def kristiinas_source_generator(duration, n_sources=1, domain="time"):
 # ...plus other parameters as needed
<<<<<<< HEAD
    # put the function here that generates a random phase spectrum
=======
    # put the function here that generates a random source
>>>>>>> 3fe5f23b
    # according to parameters given by the user
    if domain == "time":

        a = np.zeros(duration)
        rix = np.random.randint(0, duration, n_sources)
        a[rix] = 1.0

    elif domain == "frequency":

        freq = np.fft.rfftfreq(n=duration)
        a = np.random.random(freq.shape)
    else:
        raise ValueError("Unknown domain " + domain)

    return(a)


def generate_timeseries(input_files, all_conf, nsrc,
                        all_ns, taper, debug_plot,
<<<<<<< HEAD
                        domain="frequency", n_sources=1):
=======
                        domain="time", n_sources=1):
>>>>>>> 3fe5f23b
    """
    Generate a long time series of noise at two stations
    (one station in case of autocorrelation)
    input_files: list of 2 wave field files
    all_conf: Configuration object
    nsrc: Path to noise source file containing spatial
    distribution of noise source pressure PSD
    all_ns: Numbers specifying trace lengths / FFT parameters:
    all_ns = (nt, n, n_corr, Fs) where nt is the length
    of the Green's function seismograms in samples,
    n is the length to which it is padded for FFT, 
    n_corr is the nr of samples of the resulting cross-correlation,
    and fs is the sampling rate.
    taper: cosine taper with length nt 
    (tapering helps avoid FFT artefacts)
    """

    # first the Green's functions are opened
    wf1 = WaveField(input_files[0])
    if input_files[0] != input_files[1]:
        wf2 = WaveField(input_files[1])
    else: # autocorrelation: only one Trace is needed
        wf2 = None

    # the noise source power spectral density model is opened
    nsrc = NoiseSource(nsrc)
    # in noisi, different frequency bands have different source distributions.
    # Let's work with one frequency band for the moment. Later on, we'll superpose 
    # a couple of frequency spectra in order to expand the spectra from the 
    # oceanographic model.
    ix_f = 0

    # allocate arrays for the output
    duration = int(round(all_conf["timeseries_duration_seconds"] * wf1.stats["Fs"]))
    trace1 = np.zeros(duration)
    if wf2 is not None:
        trace2 = np.zeros(duration)
    else:
        trace2 = None

    if domain == "frequency":
        npad = wf1.stats['npad']
<<<<<<< HEAD
        freq_axis = np.fft.rfftfreq(n=duration, d=1./wf1.stats["Fs"])
=======
        freq_axis = np.fft.rfftfreq(n=duration, d=wf1.stats["Fs"])
>>>>>>> 3fe5f23b
        tempspec1 = np.zeros(len(freq_axis), dtype=np.complex)
        tempspec2 = np.zeros(len(freq_axis), dtype=np.complex)
        fd_taper = cosine_taper(len(freq_axis), 0.1)

    # loop over source locations
    for i in range(wf1.stats["ntraces"]):

<<<<<<< HEAD
        # read green's functions
=======
        # read gren's functions
>>>>>>> 3fe5f23b
        g1 = np.ascontiguousarray(wf1.data[i, :] * taper)
        if trace2 is None:
            g2 = g1
        else:
            g2 = np.ascontiguousarray(wf2.data[i, :] * taper)

        # two possibilities here:
        # a) FFT Green's function, define the random spectrum in
        # Fourier domain, and multiply, then inverse FFT

        if domain == "frequency":
            # read source power spectral density
            source_amplitude = nsrc.distr_basis[i, ix_f] * nsrc.spect_basis[ix_f]

            # Question for Eleonore: Should we take the square root of the Power spectrum 
            # and multiply by df?

            # since the spectrum of the noise source model in noisi is generally 
<<<<<<< HEAD
            f = interp1d(np.fft.rfftfreq(n=wf1.stats["npad"], d=1./wf1.stats["Fs"]), source_amplitude)
=======
            f = interp1d(np.fft.rfftfreq(n=wf1.stats["npad"], d=wf1.stats["Fs"]), source_amplitude)
>>>>>>> 3fe5f23b
            source_amplitude = f(freq_axis)
            # Fourier transform for real input
            # Before Fourier transform, the time series is zero-padded.
            # this can be used here in order to cover the whole time series
            # duration.            
            spec1 = np.fft.rfft(g1, duration)
            spec2 = np.fft.rfft(g2, duration)

            # call the function to get the random phase spectrum
            source_phase = kristiinas_source_generator(duration, domain="frequency")
            if i == 0 and debug_plot:
                plt.plot(freq_axis, np.pi * source_phase)
                plt.xlabel("Frequency (Hz)")
                plt.ylabel("Phase (Radians)")
                plt.show()

            # using complex number definitions:
            # x_complex = a + i b
            # tan phi = b / a
            # r = sqrt(a ** 2 + b ** 2)
            # so then
            # b = a tan phi
            # a = sqrt(r ** 2 / (1 + tan phi))

            # time series 1
            tan_phi = np.tan(2. * np.pi * source_phase)
            a_real= np.sqrt((source_amplitude ** 2) / (1 + tan_phi ** 2))
            b_imag = tan_phi * a_real
            # this is: Convolution of random source and Green's function
            # scaled by surface area of this source location
            tempspec1 += (a_real + 1.j * b_imag) * spec1 / nsrc.surf_area[i]

            # time series 2
            if trace2 is not None:
                tempspec2 += (a_real + 1.j * b_imag) * spec2 / nsrc.surf_area[i]

            # plot
            if debug_plot and i % 500 == 0:
                print("Created {} of {} source spectra.".format(i, wf1.stats["ntraces"]))
                ts = np.fft.ifftshift(np.fft.irfft(fd_taper * (a_real + 1.j * b_imag), n=npad))
                plt.plot(ts / ts.max() + i * 0.005)

        # b) define a time series with random "onsets" in time domain,
        # and run convolution in the frequency domain by scipy
        # I may have driven my PhD advisor insane with my love for the time domain
        elif domain == "time":
            source_amplitude = np.fft.irfft(nsrc.distr_basis[i, ix_f] * nsrc.spect_basis[ix_f],
                                            n=duration)
            # steps here would be:
            # call the function that gets the random onset time series
            source_phase = kristiinas_source_generator(duration, domain="time", n_sources=n_sources)  
            # it becomes a bit more complicated if there is spatial correlation
            source = fftconvolve(source_amplitude, source_phase, mode="full")

            trace1 += fftconvolve(g1, source, mode="full")[0: len(trace1)] / nsrc.surf_area[i] / n_sources

            if trace2 is not None:
                trace2 += fftconvolve(g2, source, mode="full")[0: len(trace1)] / nsrc.surf_area[i] / n_sources

            if debug_plot and i % 300 == 0:
                print("Created {} of {} source spectra.".format(i, wf1.stats["ntraces"]))
                ts = fftconvolve(g1, source, mode="full") / nsrc.surf_area[i] / n_sources
                plt.plot(ts / ts.max() + i * 0.005)

    if domain == "frequency":
        # Finally, irfft (inverse fft for real-valued time series) 
        # needs to be called to get the time series
        trace1[0: duration] = np.fft.ifftshift(np.fft.irfft(fd_taper * tempspec1, n=duration))
        trace2[0: duration] = np.fft.ifftshift(np.fft.irfft(fd_taper * tempspec2, n=duration))
    if debug_plot:
        plt.title("Example signals from individual source locations.")
        plt.xlabel("Sample nr (-)")
        plt.show()
    return(trace1, trace2, source_phase)


# -----------------------------------------------------------------------------
# Below, input values are directly provided right now for experimenting without
# having to invoke noisi. Once the script above works to our satisfaction,
# we'll "plug" it into noisi so that we can use the bookkeeping which noisi 
# provides (organizing input and output files etc)

<<<<<<< HEAD
domain = "frequency" # or "time"
input_files = ["axisem/greens/NET.ST0..MXZ.383_175.gauss.larger.h5", 
               "axisem/greens/NET.ST0..MXZ.367_155.gauss.larger.h5"]
nsrc = "axisem/blob_N/iteration_0/starting_model.h5"
all_conf = {"timeseries_duration_seconds": 300}
=======
domain = "time" # or "time"
input_files = ["/home/lermert/Desktop/example/example/greens/G.SSB..MXZ.h5", 
               "/home/lermert/Desktop/example/example/greens/MN.BNI..MXZ.h5"]
nsrc = "/home/lermert/Desktop/example/example/source_1/iteration_0/starting_model.h5"
all_conf = {"timeseries_duration_seconds": 7200}
>>>>>>> 3fe5f23b
with WaveField(input_files[0]) as wf_test:
    all_ns = [wf_test.stats["nt"], 0, 0, wf_test.stats["Fs"]]
    fs = wf_test.stats["Fs"]
taper = cosine_taper(all_ns[0])
debug_plot = True
# -----------------------------------------------------------------------------

trace1, trace2, source =  generate_timeseries(input_files, all_conf, nsrc,
                                              all_ns, taper, debug_plot, domain=domain)

import matplotlib.pyplot as plt

fig = plt.figure()
fig.add_subplot(311)
duration = int(round(all_conf["timeseries_duration_seconds"] * all_ns[-1]))
taxis = np.linspace(0, all_conf["timeseries_duration_seconds"], duration)

if domain == "time":
    plt.plot(taxis, source)
    plt.xlabel("Time (s)")
    plt.ylabel("An example source \"trigger\" (-)")

if domain == "frequency":
    freqaxis = np.fft.rfftfreq(n=duration, d=fs)
    plt.plot(freqaxis, source * np.pi)
    plt.xlabel("Frequency (Hz)")
    plt.ylabel("Phase (radians)")
    plt.yticks([0.0, np.pi / 2., np.pi], ["0.0", "\u03C0", "2 \u03C0"])

fig.add_subplot(312)
plt.plot(taxis, trace1, 'g')
plt.xlabel("Time (s)")
plt.ylabel("Displacement (m)")

fig.add_subplot(313)
plt.plot(taxis, trace2, 'r')
plt.xlabel("Time (s)")
plt.ylabel("Displacement (m)")
plt.tight_layout()
plt.show()<|MERGE_RESOLUTION|>--- conflicted
+++ resolved
@@ -9,11 +9,7 @@
 
 def kristiinas_source_generator(duration, n_sources=1, domain="time"):
  # ...plus other parameters as needed
-<<<<<<< HEAD
     # put the function here that generates a random phase spectrum
-=======
-    # put the function here that generates a random source
->>>>>>> 3fe5f23b
     # according to parameters given by the user
     if domain == "time":
 
@@ -33,11 +29,8 @@
 
 def generate_timeseries(input_files, all_conf, nsrc,
                         all_ns, taper, debug_plot,
-<<<<<<< HEAD
                         domain="frequency", n_sources=1):
-=======
-                        domain="time", n_sources=1):
->>>>>>> 3fe5f23b
+
     """
     Generate a long time series of noise at two stations
     (one station in case of autocorrelation)
@@ -80,11 +73,7 @@
 
     if domain == "frequency":
         npad = wf1.stats['npad']
-<<<<<<< HEAD
         freq_axis = np.fft.rfftfreq(n=duration, d=1./wf1.stats["Fs"])
-=======
-        freq_axis = np.fft.rfftfreq(n=duration, d=wf1.stats["Fs"])
->>>>>>> 3fe5f23b
         tempspec1 = np.zeros(len(freq_axis), dtype=np.complex)
         tempspec2 = np.zeros(len(freq_axis), dtype=np.complex)
         fd_taper = cosine_taper(len(freq_axis), 0.1)
@@ -92,11 +81,7 @@
     # loop over source locations
     for i in range(wf1.stats["ntraces"]):
 
-<<<<<<< HEAD
         # read green's functions
-=======
-        # read gren's functions
->>>>>>> 3fe5f23b
         g1 = np.ascontiguousarray(wf1.data[i, :] * taper)
         if trace2 is None:
             g2 = g1
@@ -115,11 +100,7 @@
             # and multiply by df?
 
             # since the spectrum of the noise source model in noisi is generally 
-<<<<<<< HEAD
             f = interp1d(np.fft.rfftfreq(n=wf1.stats["npad"], d=1./wf1.stats["Fs"]), source_amplitude)
-=======
-            f = interp1d(np.fft.rfftfreq(n=wf1.stats["npad"], d=wf1.stats["Fs"]), source_amplitude)
->>>>>>> 3fe5f23b
             source_amplitude = f(freq_axis)
             # Fourier transform for real input
             # Before Fourier transform, the time series is zero-padded.
@@ -202,19 +183,11 @@
 # we'll "plug" it into noisi so that we can use the bookkeeping which noisi 
 # provides (organizing input and output files etc)
 
-<<<<<<< HEAD
 domain = "frequency" # or "time"
 input_files = ["axisem/greens/NET.ST0..MXZ.383_175.gauss.larger.h5", 
                "axisem/greens/NET.ST0..MXZ.367_155.gauss.larger.h5"]
 nsrc = "axisem/blob_N/iteration_0/starting_model.h5"
 all_conf = {"timeseries_duration_seconds": 300}
-=======
-domain = "time" # or "time"
-input_files = ["/home/lermert/Desktop/example/example/greens/G.SSB..MXZ.h5", 
-               "/home/lermert/Desktop/example/example/greens/MN.BNI..MXZ.h5"]
-nsrc = "/home/lermert/Desktop/example/example/source_1/iteration_0/starting_model.h5"
-all_conf = {"timeseries_duration_seconds": 7200}
->>>>>>> 3fe5f23b
 with WaveField(input_files[0]) as wf_test:
     all_ns = [wf_test.stats["nt"], 0, 0, wf_test.stats["Fs"]]
     fs = wf_test.stats["Fs"]
